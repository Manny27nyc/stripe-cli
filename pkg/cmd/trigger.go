--- conflicted
+++ resolved
@@ -71,35 +71,9 @@
 
 	event := args[0]
 
-<<<<<<< HEAD
-	var fixture *fixtures.Fixture
-	if file, ok := fixtures.Events[event]; ok {
-		fixture, err = fixtures.BuildFromFixture(tc.fs, apiKey, tc.stripeAccount, tc.skip, tc.override, tc.add, tc.remove, tc.apiBaseURL, file)
-		if err != nil {
-			return err
-		}
-	} else {
-		exists, _ := afero.Exists(tc.fs, event)
-		if !exists {
-			return fmt.Errorf(fmt.Sprintf("event %s is not supported.", event))
-		}
-
-		fixture, err = fixtures.BuildFromFixture(tc.fs, apiKey, tc.stripeAccount, tc.skip, tc.override, tc.add, tc.remove, tc.apiBaseURL, event)
-		if err != nil {
-			return err
-		}
-	}
-
-	err = fixture.Execute()
-	if err == nil {
-		fmt.Println("Trigger succeeded! Check dashboard for event details.")
-	} else {
-		fmt.Printf("Trigger failed: %s\n", err)
-=======
-	_, err := fixtures.Trigger(event, tc.stripeAccount, tc.apiBaseURL, &Config)
+	_, err := fixtures.Trigger(event, tc.stripeAccount, tc.skip, tc.override, tc.add, tc.remove, tc.apiBaseURL, &Config)
 	if err != nil {
 		return err
->>>>>>> ede67f98
 	}
 
 	fmt.Println("Trigger succeeded! Check dashboard for event details.")
