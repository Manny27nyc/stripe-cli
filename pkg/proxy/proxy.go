package proxy

import (
	"context"
	"crypto/tls"
	"encoding/json"
	"errors"
	"fmt"
	"io/ioutil"
	"net/http"
	"net/url"
	"os"
<<<<<<< HEAD
	"strconv"
	"strings"
=======
	"os/signal"
	"strings"
	"syscall"
>>>>>>> ede67f98
	"time"

	log "github.com/sirupsen/logrus"

	"github.com/stripe/stripe-cli/pkg/ansi"
	"github.com/stripe/stripe-cli/pkg/config"
	"github.com/stripe/stripe-cli/pkg/requests"
	"github.com/stripe/stripe-cli/pkg/stripe"
	"github.com/stripe/stripe-cli/pkg/stripeauth"
	"github.com/stripe/stripe-cli/pkg/websocket"
)

const timeLayout = "2006-01-02 15:04:05"

//
// Public types
//

// EndpointRoute describes a local endpoint's routing configuration.
type EndpointRoute struct {
	// URL is the endpoint's URL.
	URL string

	// Headers to forward to endpoints
	ForwardHeaders []string

	// Connect indicates whether the endpoint should receive normal (when false) or Connect (when true) events.
	Connect bool

	// EventTypes is the list of event types that should be sent to the endpoint.
	EventTypes []string
}

// Config provides the configuration of a Proxy
type Config struct {
	// DeviceName is the name of the device sent to Stripe to help identify the device
	DeviceName string
	// Key is the API key used to authenticate with Stripe
	Key string
	// URL to which requests are sent
	APIBaseURL string

	// URL to which events are forwarded to
	ForwardURL string
	// Headers to inject when forwarding events
	ForwardHeaders []string
	// URL to which Connect events are forwarded to
	ForwardConnectURL string
	// Headers to inject when forwarding Connect events
	ForwardConnectHeaders []string
	// UseConfiguredWebhooks loads webhooks config from user's account
	UseConfiguredWebhooks bool

	// EndpointsRoutes is a mapping of local webhook endpoint urls to the events they consume
	EndpointRoutes []EndpointRoute
	// List of events to listen and proxy
	Events []string

	// WebSocketFeature is the feature specified for the websocket connection
	WebSocketFeature string
	// Indicates whether to print full JSON objects to stdout
	PrintJSON bool
<<<<<<< HEAD
=======

	// Specifies the format to print to stdout.
	Format string

>>>>>>> ede67f98
	// Indicates whether to filter events formatted with the default or latest API version
	UseLatestAPIVersion bool
	// Indicates whether to skip certificate verification when forwarding webhooks to HTTPS endpoints
	SkipVerify bool
	// The logger used to log messages to stdin/err
	Log *log.Logger
	// Force use of unencrypted ws:// protocol instead of wss://
	NoWSS bool
}

// A Proxy opens a websocket connection with Stripe, listens for incoming
// webhook events, forwards them to the local endpoint and sends the response
// back to Stripe.
type Proxy struct {
	cfg *Config

	endpointClients  []*EndpointClient
	stripeAuthClient *stripeauth.Client
	webSocketClient  *websocket.Client

	// Events is the supported event types for the command
	events map[string]bool
}

const maxConnectAttempts = 3

// Run sets the websocket connection and starts the Goroutines to forward
// incoming events to the local endpoint.
func (p *Proxy) Run(ctx context.Context) error {
	s := ansi.StartNewSpinner("Getting ready...", p.cfg.Log.Out)

	var nAttempts int = 0

	for nAttempts < maxConnectAttempts {
		session, err := p.createSession(ctx)
		if err != nil {
			ansi.StopSpinner(s, "", p.cfg.Log.Out)
			p.cfg.Log.Fatalf("Error while authenticating with Stripe: %v", err)
		}

		p.webSocketClient = websocket.NewClient(
			session.WebSocketURL,
			session.WebSocketID,
			session.WebSocketAuthorizedFeature,
			&websocket.Config{
				Log:               p.cfg.Log,
				NoWSS:             p.cfg.NoWSS,
				ReconnectInterval: time.Duration(session.ReconnectDelay) * time.Second,
				EventHandler:      websocket.EventHandlerFunc(p.processWebhookEvent),
			},
		)

		go func() {
			<-p.webSocketClient.Connected()
			nAttempts = 0
			ansi.StopSpinner(s, fmt.Sprintf("Ready! Your webhook signing secret is %s (^C to quit)", ansi.Bold(session.Secret)), p.cfg.Log.Out)
		}()

		go p.webSocketClient.Run(ctx)
		nAttempts++

		select {
		case <-ctx.Done():
			ansi.StopSpinner(s, "", p.cfg.Log.Out)
			return nil
		case <-p.webSocketClient.NotifyExpired:
			if nAttempts < maxConnectAttempts {
				ansi.StartSpinner(s, "Session expired, reconnecting...", p.cfg.Log.Out)
			} else {
				p.cfg.Log.Fatalf("Session expired. Terminating after %d failed attempts to reauthorize", nAttempts)
			}
		}
	}

	if p.webSocketClient != nil {
		p.webSocketClient.Stop()
	}

	log.WithFields(log.Fields{
		"prefix": "proxy.Proxy.Run",
	}).Debug("Bye!")

	return nil
}

// GetSessionSecret creates a session and returns the webhook signing secret.
func GetSessionSecret(deviceName, key, baseURL string) (string, error) {
	p := New(&Config{
		DeviceName:       deviceName,
		Key:              key,
		APIBaseURL:       baseURL,
		EndpointRoutes:   make([]EndpointRoute, 0),
		WebSocketFeature: "webhooks",
	}, make([]string, 0))

	session, err := p.createSession(context.Background())
	if err != nil {
		p.cfg.Log.Fatalf("Error while authenticating with Stripe: %v", err)
	}
	return session.Secret, nil
}

func (p *Proxy) createSession(ctx context.Context) (*stripeauth.StripeCLISession, error) {
	var session *stripeauth.StripeCLISession

	var err error

	exitCh := make(chan struct{})

	go func() {
		// Try to authorize at least 5 times before failing. Sometimes we have random
		// transient errors that we just need to retry for.
		for i := 0; i <= 5; i++ {
			session, err = p.stripeAuthClient.Authorize(ctx, p.cfg.DeviceName, p.cfg.WebSocketFeature, nil)

			if err == nil {
				exitCh <- struct{}{}
				return
			}

			select {
			case <-ctx.Done():
				exitCh <- struct{}{}
				return
			case <-time.After(1 * time.Second):
			}
		}

		exitCh <- struct{}{}
	}()
	<-exitCh

	return session, err
}

func (p *Proxy) filterWebhookEvent(msg *websocket.WebhookEvent) bool {
	if msg.Endpoint.APIVersion != nil && !p.cfg.UseLatestAPIVersion {
		p.cfg.Log.WithFields(log.Fields{
			"prefix":      "proxy.Proxy.filterWebhookEvent",
			"api_version": getAPIVersionString(msg.Endpoint.APIVersion),
		}).Debugf("Received event with non-default API version, ignoring")

		return true
	}

	if msg.Endpoint.APIVersion == nil && p.cfg.UseLatestAPIVersion {
		p.cfg.Log.WithFields(log.Fields{
			"prefix": "proxy.Proxy.filterWebhookEvent",
		}).Debugf("Received event with default API version, ignoring")

		return true
	}

	return false
}

// This function outputs the event payload in the format specified.
// Currently only supports JSON.
func (p *Proxy) formatOutput(format string, eventPayload string) {
	var event map[string]interface{}
	err := json.Unmarshal([]byte(eventPayload), &event)
	if err != nil {
		p.cfg.Log.Debug("Received malformed event from Stripe, ignoring")
		return
	}
	switch strings.ToUpper(format) {
	// The distinction between this and PrintJSON is that this output is stripped of all pretty format.
	case outputFormatJSON:
		outputJSON, _ := json.Marshal(event)
		fmt.Println(ansi.ColorizeJSON(string(outputJSON), false, os.Stdout))
	default:
		fmt.Printf("Unrecognized output format %s\n" + format)
	}
}

func (p *Proxy) processWebhookEvent(msg websocket.IncomingMessage) {
	if msg.WebhookEvent == nil {
		p.cfg.Log.Debug("WebSocket specified for Webhooks received non-webhook event")
		return
	}

	webhookEvent := msg.WebhookEvent

	p.cfg.Log.WithFields(log.Fields{
		"prefix":                   "proxy.Proxy.processWebhookEvent",
		"webhook_id":               webhookEvent.WebhookID,
		"webhook_converesation_id": webhookEvent.WebhookConversationID,
	}).Debugf("Processing webhook event")

	var evt stripeEvent

	err := json.Unmarshal([]byte(webhookEvent.EventPayload), &evt)
	if err != nil {
		p.cfg.Log.Debug("Received malformed event from Stripe, ignoring")
		return
	}

	p.cfg.Log.WithFields(log.Fields{
		"prefix":                  "proxy.Proxy.processWebhookEvent",
		"webhook_id":              webhookEvent.WebhookID,
		"webhook_conversation_id": webhookEvent.WebhookConversationID,
		"event_id":                evt.ID,
		"event_type":              evt.Type,
		"api_version":             getAPIVersionString(msg.Endpoint.APIVersion),
	}).Trace("Webhook event trace")

	if p.filterWebhookEvent(webhookEvent) {
		return
	}

	evtCtx := eventContext{
		webhookID:             webhookEvent.WebhookID,
		webhookConversationID: webhookEvent.WebhookConversationID,
		event:                 &evt,
	}

	if p.events["*"] || p.events[evt.Type] {
		switch {
		case p.cfg.PrintJSON:
			fmt.Println(webhookEvent.EventPayload)
		case len(p.cfg.Format) > 0:
			p.formatOutput(p.cfg.Format, webhookEvent.EventPayload)
		default:
			maybeConnect := ""
			if evt.isConnect() {
				maybeConnect = "connect "
			}

			localTime := time.Now().Format(timeLayout)

			color := ansi.Color(os.Stdout)
			outputStr := fmt.Sprintf("%s   --> %s%s [%s]",
				color.Faint(localTime),
				maybeConnect,
				ansi.Linkify(ansi.Bold(evt.Type), evt.urlForEventType(), p.cfg.Log.Out),
				ansi.Linkify(evt.ID, evt.urlForEventID(), p.cfg.Log.Out),
			)
			fmt.Println(outputStr)
		}

		for _, endpoint := range p.endpointClients {
			if endpoint.SupportsEventType(evt.isConnect(), evt.Type) {
				// TODO: handle errors returned by endpointClients
				go endpoint.Post(
					evtCtx,
					webhookEvent.EventPayload,
					webhookEvent.HTTPHeaders,
				)
			}
		}
	}
}

func (p *Proxy) processEndpointResponse(evtCtx eventContext, forwardURL string, resp *http.Response) {
	localTime := time.Now().Format(timeLayout)

	color := ansi.Color(os.Stdout)
	outputStr := fmt.Sprintf("%s  <--  [%d] %s %s [%s]",
		color.Faint(localTime),
		ansi.ColorizeStatus(resp.StatusCode),
		resp.Request.Method,
		resp.Request.URL,
		ansi.Linkify(evtCtx.event.ID, evtCtx.event.urlForEventID(), p.cfg.Log.Out),
	)
	fmt.Println(outputStr)

	buf, err := ioutil.ReadAll(resp.Body)
	if err != nil {
		errStr := fmt.Sprintf("%s            [%s] Failed to read response from endpoint, error = %v\n",
			color.Faint(localTime),
			color.Red("ERROR"),
			err,
		)
		log.Errorf(errStr)

		return
	}

	body := truncate(string(buf), maxBodySize, true)

	idx := 0
	headers := make(map[string]string)

	for k, v := range resp.Header {
		headers[truncate(k, maxHeaderKeySize, false)] = truncate(v[0], maxHeaderValueSize, true)
		idx++

		if idx > maxNumHeaders {
			break
		}
	}

	if p.webSocketClient != nil {
		msg := websocket.NewWebhookResponse(
			evtCtx.webhookID,
			evtCtx.webhookConversationID,
			forwardURL,
			resp.StatusCode,
			body,
			headers,
		)
		p.webSocketClient.SendMessage(msg)
	}
}

//
// Public functions
//

// New creates a new Proxy
// DEPRECATED - use Init below instead.
func New(cfg *Config, events []string) *Proxy {
	if cfg.Log == nil {
		cfg.Log = &log.Logger{Out: ioutil.Discard}
	}

	p := &Proxy{
		cfg: cfg,
		stripeAuthClient: stripeauth.NewClient(cfg.Key, &stripeauth.Config{
			Log:        cfg.Log,
			APIBaseURL: cfg.APIBaseURL,
		}),
	}

	if len(events) > 0 {
		p.events = convertToMap(events)
	}

	for _, route := range cfg.EndpointRoutes {
		// append to endpointClients
		p.endpointClients = append(p.endpointClients, NewEndpointClient(
			route.URL,
			route.ForwardHeaders,
			route.Connect,
			route.EventTypes,
			&EndpointConfig{
				HTTPClient: &http.Client{
					CheckRedirect: func(req *http.Request, via []*http.Request) error {
						return http.ErrUseLastResponse
					},
					Timeout: defaultTimeout,
					Transport: &http.Transport{
						TLSClientConfig: &tls.Config{InsecureSkipVerify: cfg.SkipVerify},
					},
				},
				Log:             p.cfg.Log,
				ResponseHandler: EndpointResponseHandlerFunc(p.processEndpointResponse),
			},
		))
	}

	return p
}

// Init initializes a new Proxy
// This function replaces the deprecated New function
func Init(cfg *Config) (*Proxy, error) {
	if cfg.Log == nil {
		cfg.Log = &log.Logger{Out: ioutil.Discard}
	}

	// if no events are passed, listen for all events
	if len(cfg.Events) == 0 {
		cfg.Events = []string{"*"}
	} else {
		for _, event := range cfg.Events {
			if _, found := validEvents[event]; !found {
				fmt.Printf("Warning: You're attempting to listen for \"%s\", which isn't a valid event\n", event)
			}
		}
	}

	// build endpoint routes
	var endpointRoutes []EndpointRoute
	if cfg.UseConfiguredWebhooks {
		// build from user's API config
		endpoints := getEndpointsFromAPI(cfg.Key, cfg.APIBaseURL)
		if len(endpoints.Data) == 0 {
			// TODO: this log needs to be handled differently
			return nil, errors.New("You have not defined any webhook endpoints on your account. Go to the Stripe Dashboard to add some: https://dashboard.stripe.com/test/webhooks")
		}
		endpointRoutes = buildEndpointRoutes(endpoints, parseURL(cfg.ForwardURL), parseURL(cfg.ForwardConnectURL), cfg.ForwardHeaders, cfg.ForwardConnectHeaders)
	} else {
		// build from --forward-to urls
		if len(cfg.ForwardConnectURL) == 0 {
			cfg.ForwardConnectURL = cfg.ForwardURL
		}
		if len(cfg.ForwardConnectHeaders) == 0 {
			cfg.ForwardConnectHeaders = cfg.ForwardHeaders
		}
		// non-connect endpoints
		endpointRoutes = append(endpointRoutes, EndpointRoute{
			URL:            parseURL(cfg.ForwardURL),
			ForwardHeaders: cfg.ForwardHeaders,
			Connect:        false,
			EventTypes:     cfg.Events,
		})
		// connect endpoints
		endpointRoutes = append(endpointRoutes, EndpointRoute{
			URL:            parseURL(cfg.ForwardConnectURL),
			ForwardHeaders: cfg.ForwardConnectHeaders,
			Connect:        true,
			EventTypes:     cfg.Events,
		})
	}

	p := &Proxy{
		cfg: cfg,
		stripeAuthClient: stripeauth.NewClient(cfg.Key, &stripeauth.Config{
			Log:        cfg.Log,
			APIBaseURL: cfg.APIBaseURL,
		}),
		events: convertToMap(cfg.Events),
	}

	for _, route := range endpointRoutes {
		// append to endpointClients
		p.endpointClients = append(p.endpointClients, NewEndpointClient(
			route.URL,
			route.ForwardHeaders,
			route.Connect,
			route.EventTypes,
			&EndpointConfig{
				HTTPClient: &http.Client{
					CheckRedirect: func(req *http.Request, via []*http.Request) error {
						return http.ErrUseLastResponse
					},
					Timeout: defaultTimeout,
					Transport: &http.Transport{
						TLSClientConfig: &tls.Config{InsecureSkipVerify: cfg.SkipVerify},
					},
				},
				Log:             p.cfg.Log,
				ResponseHandler: EndpointResponseHandlerFunc(p.processEndpointResponse),
			},
		))
	}

	return p, nil
}

//
// Private types
//

type eventContext struct {
	webhookID             string
	webhookConversationID string
	event                 *stripeEvent
}

//
// Private constants
//

const (
	maxBodySize        = 5000
	maxNumHeaders      = 20
	maxHeaderKeySize   = 50
	maxHeaderValueSize = 200
)

const outputFormatJSON = "JSON"

//
// Private functions
//

// truncate will truncate str to be less than or equal to maxByteLength bytes.
// It will respect UTF8 and truncate the string at a code point boundary.
// If ellipsis is true, we'll append "..." to the truncated string if the string
// was in fact truncated, and if there's enough room. Note that the
// full string returned will always be <= maxByteLength bytes long, even with ellipsis.
func truncate(str string, maxByteLength int, ellipsis bool) string {
	if len(str) <= maxByteLength {
		return str
	}

	bytes := []byte(str)

	if ellipsis && maxByteLength > 3 {
		maxByteLength -= 3
	} else {
		ellipsis = false
	}

	for maxByteLength > 0 && maxByteLength < len(bytes) && isUTF8ContinuationByte(bytes[maxByteLength]) {
		maxByteLength--
	}

	result := string(bytes[0:maxByteLength])
	if ellipsis {
		result += "..."
	}

	return result
}

func isUTF8ContinuationByte(b byte) bool {
	return (b & 0xC0) == 0x80
}

<<<<<<< HEAD
// TODO: move to some helper somewhere
// parseURL parses the potentially incomplete URL provided in the configuration
// and returns a full URL
func parseURL(url string) string {
	_, err := strconv.Atoi(url)
	if err == nil {
		// If the input is just a number, assume it's a port number
		url = "localhost:" + url
	}

	if strings.HasPrefix(url, "/") {
		// If the input starts with a /, assume it's a relative path
		url = "localhost" + url
	}

	if !strings.HasPrefix(url, "http://") && !strings.HasPrefix(url, "https://") {
		// Add the protocol if it's not already there
		url = "http://" + url
	}

	return url
}

func getEndpointsFromAPI(secretKey, apiBaseURL string) requests.WebhookEndpointList {
	if apiBaseURL == "" {
		apiBaseURL = stripe.DefaultAPIBaseURL
	}

	return requests.WebhookEndpointsList(apiBaseURL, "2019-03-14", secretKey, &config.Profile{})
}

func buildEndpointRoutes(endpoints requests.WebhookEndpointList, forwardURL, forwardConnectURL string, forwardHeaders []string, forwardConnectHeaders []string) []EndpointRoute {
	endpointRoutes := make([]EndpointRoute, 0)

	for _, endpoint := range endpoints.Data {
		u, err := url.Parse(endpoint.URL)
		// Silently skip over invalid paths
		if err == nil {
			// Since webhooks in the dashboard may have a more generic url, only extract
			// the path. We'll use this with `localhost` or with the `--forward-to` flag
			if endpoint.Application == "" {
				endpointRoutes = append(endpointRoutes, EndpointRoute{
					URL:            buildForwardURL(forwardURL, u),
					ForwardHeaders: forwardHeaders,
					Connect:        false,
					EventTypes:     endpoint.EnabledEvents,
				})
			} else {
				endpointRoutes = append(endpointRoutes, EndpointRoute{
					URL:            buildForwardURL(forwardConnectURL, u),
					ForwardHeaders: forwardConnectHeaders,
					Connect:        true,
					EventTypes:     endpoint.EnabledEvents,
				})
			}
		}
	}

	return endpointRoutes
}

func buildForwardURL(forwardURL string, destination *url.URL) string {
	f, err := url.Parse(forwardURL)
	if err != nil {
		log.Fatalf("Provided forward url cannot be parsed: %s", forwardURL)
	}

	return fmt.Sprintf(
		"%s://%s%s%s",
		f.Scheme,
		f.Host,
		strings.TrimSuffix(f.Path, "/"), // avoids having a double "//"
		destination.Path,
	)
=======
func getAPIVersionString(str *string) string {
	var APIVersion string

	if str == nil {
		APIVersion = "null"
	} else {
		APIVersion = *str
	}

	return APIVersion
>>>>>>> ede67f98
}<|MERGE_RESOLUTION|>--- conflicted
+++ resolved
@@ -10,14 +10,8 @@
 	"net/http"
 	"net/url"
 	"os"
-<<<<<<< HEAD
 	"strconv"
 	"strings"
-=======
-	"os/signal"
-	"strings"
-	"syscall"
->>>>>>> ede67f98
 	"time"
 
 	log "github.com/sirupsen/logrus"
@@ -80,13 +74,10 @@
 	WebSocketFeature string
 	// Indicates whether to print full JSON objects to stdout
 	PrintJSON bool
-<<<<<<< HEAD
-=======
 
 	// Specifies the format to print to stdout.
 	Format string
 
->>>>>>> ede67f98
 	// Indicates whether to filter events formatted with the default or latest API version
 	UseLatestAPIVersion bool
 	// Indicates whether to skip certificate verification when forwarding webhooks to HTTPS endpoints
@@ -589,7 +580,6 @@
 	return (b & 0xC0) == 0x80
 }
 
-<<<<<<< HEAD
 // TODO: move to some helper somewhere
 // parseURL parses the potentially incomplete URL provided in the configuration
 // and returns a full URL
@@ -664,7 +654,8 @@
 		strings.TrimSuffix(f.Path, "/"), // avoids having a double "//"
 		destination.Path,
 	)
-=======
+}
+
 func getAPIVersionString(str *string) string {
 	var APIVersion string
 
@@ -675,5 +666,4 @@
 	}
 
 	return APIVersion
->>>>>>> ede67f98
 }