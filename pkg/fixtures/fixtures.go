--- conflicted
+++ resolved
@@ -14,7 +14,6 @@
 	"github.com/spf13/afero"
 	"github.com/tidwall/gjson"
 
-	"github.com/stripe/stripe-cli/pkg/ansi"
 	"github.com/stripe/stripe-cli/pkg/requests"
 )
 
@@ -149,20 +148,16 @@
 
 // Execute takes the parsed fixture file and runs through all the requests
 // defined to populate the user's account
-<<<<<<< HEAD
-func (fxt *Fixture) Execute() error {
-	for _, data := range fxt.fixture.Fixtures {
+func (fxt *Fixture) Execute() ([]string, error) {
+	requestNames := make([]string, len(fxt.fixture.Fixtures))
+	for i, data := range fxt.fixture.Fixtures {
 		if isNameIn(data.Name, fxt.Skip) {
 			fmt.Printf("Skipping fixture for: %s\n", data.Name)
 			continue
 		}
-=======
-func (fxt *Fixture) Execute() ([]string, error) {
-	requestNames := make([]string, len(fxt.fixture.Fixtures))
-	for i, data := range fxt.fixture.Fixtures {
+
 		fmt.Printf("Setting up fixture for: %s\n", data.Name)
 		requestNames[i] = data.Name
->>>>>>> ede67f98
 
 		fmt.Printf("Running fixture for: %s\n", data.Name)
 		resp, err := fxt.makeRequest(data)
@@ -224,39 +219,7 @@
 	return req.MakeRequest(fxt.APIKey, path, params, true)
 }
 
-<<<<<<< HEAD
-func (fxt *Fixture) createParams(params interface{}) *requests.RequestParameters {
-=======
-func (fxt *Fixture) parsePath(http fixture) (string, error) {
-	if r, containsQuery := matchFixtureQuery(http.Path); containsQuery {
-		var newPath []string
-
-		matches := r.FindAllStringSubmatch(http.Path, -1)
-		pathParts := r.Split(http.Path, -1)
-
-		for i, match := range matches {
-			value, err := fxt.parseQuery(match[0])
-
-			if err != nil {
-				return "", err
-			}
-
-			newPath = append(newPath, pathParts[i])
-			newPath = append(newPath, value)
-		}
-
-		if len(pathParts)%2 == 0 {
-			newPath = append(newPath, pathParts[len(pathParts)-1])
-		}
-
-		return path.Join(newPath...), nil
-	}
-
-	return http.Path, nil
-}
-
 func (fxt *Fixture) createParams(params interface{}) (*requests.RequestParameters, error) {
->>>>>>> ede67f98
 	requestParams := requests.RequestParameters{}
 	parsed, err := fxt.parseInterface(params)
 	if err != nil {
@@ -269,253 +232,6 @@
 	return &requestParams, nil
 }
 
-<<<<<<< HEAD
-=======
-func (fxt *Fixture) parseInterface(params interface{}) ([]string, error) {
-	var data []string
-
-	var cleanData []string
-
-	switch v := reflect.ValueOf(params); v.Kind() {
-	case reflect.Map:
-		m := params.(map[string]interface{})
-		parsed, err := fxt.parseMap(m, "", -1)
-		if err != nil {
-			return make([]string, 0), err
-		}
-		data = append(data, parsed...)
-	case reflect.Array:
-		a := params.([]interface{})
-		parsed, err := fxt.parseArray(a, "")
-		if err != nil {
-			return make([]string, 0), err
-		}
-		data = append(data, parsed...)
-	default:
-	}
-
-	for _, d := range data {
-		if strings.TrimSpace(d) != "" {
-			cleanData = append(cleanData, strings.TrimSpace(d))
-		}
-	}
-
-	return cleanData, nil
-}
-
-func (fxt *Fixture) parseMap(params map[string]interface{}, parent string, index int) ([]string, error) {
-	data := make([]string, len(params))
-
-	var keyname string
-
-	for key, value := range params {
-		switch {
-		case parent != "" && index >= 0:
-			// ex: lines[0][id] = "id_0000", lines[1][id] = "id_1234", etc.
-			keyname = fmt.Sprintf("%s[%d][%s]", parent, index, key)
-		case parent != "":
-			// ex: metadata[name] = "blah", metadata[timestamp] = 1231341525, etc.
-			keyname = fmt.Sprintf("%s[%s]", parent, key)
-		default:
-			keyname = key
-		}
-
-		switch v := reflect.ValueOf(value); v.Kind() {
-		case reflect.String:
-			// A string can be a regular value or one we need to look up first, ex: ${product.id}
-			parsed, err := fxt.parseQuery(v.String())
-			if err != nil {
-				return make([]string, 0), err
-			}
-			data = append(data, fmt.Sprintf("%s=%s", keyname, parsed))
-		case reflect.Int, reflect.Int8, reflect.Int16, reflect.Int32, reflect.Int64:
-			data = append(data, fmt.Sprintf("%s=%v", keyname, v.Int()))
-		case reflect.Float32, reflect.Float64:
-			/*
-				When converting fixture values to JSON, numeric values
-				reflect as float types. Thus in order to output the correct
-				value we should parse as such:
-
-				10 => 10
-				3.145 => 3.145
-				25.00 => 25
-				20.10 => 20.1
-
-				In order to preserve decimal places but strip them when
-				unnecessary (i.e 1.0), we must use strconv with the special
-				precision value of -1.
-
-				We cannot use %v here because it reverts to %g which uses
-				%e (scientific notation) for larger values otherwise %f
-				(float), which will not strip the decimal places from 4.00
-			*/
-			s64 := strconv.FormatFloat(v.Float(), 'f', -1, 64)
-			data = append(data, fmt.Sprintf("%s=%s", keyname, s64))
-		case reflect.Bool:
-			data = append(data, fmt.Sprintf("%s=%t", keyname, v.Bool()))
-		case reflect.Map:
-			m := value.(map[string]interface{})
-
-			result, err := fxt.parseMap(m, keyname, index)
-
-			if err != nil {
-				return make([]string, 0), err
-			}
-
-			data = append(data, result...)
-		case reflect.Array, reflect.Slice:
-			a := value.([]interface{})
-
-			result, err := fxt.parseArray(a, keyname)
-
-			if err != nil {
-				return make([]string, 0), err
-			}
-
-			data = append(data, result...)
-		default:
-			continue
-		}
-	}
-
-	return data, nil
-}
-
-// This function interates through each element in the array and handles the parsing accordingly depending on the type of array.
-func (fxt *Fixture) parseArray(params []interface{}, parent string) ([]string, error) {
-	data := make([]string, len(params))
-	// The index is only used for arrays of maps
-	index := -1
-	for _, value := range params {
-		switch v := reflect.ValueOf(value); v.Kind() {
-		case reflect.String:
-			// A string can be a regular value or one we need to look up first, ex: ${product.id}
-			parsed, err := fxt.parseQuery(v.String())
-			if err != nil {
-				return make([]string, 0), err
-			}
-			data = append(data, fmt.Sprintf("%s[]=%s", parent, parsed))
-		case reflect.Int, reflect.Int8, reflect.Int16, reflect.Int32, reflect.Int64:
-			data = append(data, fmt.Sprintf("%s[]=%v", parent, v.Int()))
-		case reflect.Map:
-			m := value.(map[string]interface{})
-			// When we parse arrays of maps, we want to track the index of the element for the request
-			// ex: lines[0][id] = "id_0000", lines[1][id] = "id_1234", etc.
-			index++
-			parsed, err := fxt.parseMap(m, parent, index)
-			if err != nil {
-				return make([]string, 0), err
-			}
-			data = append(data, parsed...)
-		case reflect.Array, reflect.Slice:
-			a := value.([]interface{})
-			parsed, err := fxt.parseArray(a, parent)
-			if err != nil {
-				return make([]string, 0), err
-			}
-			data = append(data, parsed...)
-		default:
-			continue
-		}
-	}
-
-	return data, nil
-}
-
-func normalizeForComparison(x string) string {
-	r := strings.NewReplacer("_", "", "-", "")
-	return r.Replace(strings.ToLower(x))
-}
-
-func findSimilarQueryNames(fxt *Fixture, name string) ([]string, bool) {
-	keys := make([]string, 0, len(fxt.responses))
-	for k := range fxt.responses {
-		a := normalizeForComparison(k)
-		b := normalizeForComparison(name)
-		isSubstr := strings.Contains(a, b) || strings.Contains(b, a)
-
-		if isSubstr && k != name {
-			keys = append(keys, k)
-		}
-	}
-
-	return keys, len(keys) > 0
-}
-
-func (fxt *Fixture) parseQuery(value string) (string, error) {
-	if query, isQuery := toFixtureQuery(value); isQuery {
-		name := query.Name
-
-		// Check if there is a default value specified
-		if query.DefaultValue != "" {
-			value = query.DefaultValue
-		}
-
-		// Catch and insert .env values
-		if name == ".env" {
-			key := query.Query
-			// Check if env variable is present
-			envValue := os.Getenv(key)
-			if envValue == "" {
-				// Try to load from .env file
-				dir, err := os.Getwd()
-				if err != nil {
-					dir = ""
-				}
-				err = godotenv.Load(path.Join(dir, ".env"))
-				if err != nil {
-					return value, nil
-				}
-				envValue = os.Getenv(key)
-			}
-			if envValue == "" {
-				fmt.Printf("No value for env var: %s\n", key)
-				return value, nil
-			}
-			return envValue, nil
-		}
-
-		if _, ok := fxt.responses[name]; ok {
-			// Reset just in case someone else called a query here
-			fxt.responses[name].Reset()
-		} else {
-			// An undeclared fixture name is being referenced
-			var errorStrings []string
-			color := ansi.Color(os.Stdout)
-
-			referenceError := fmt.Errorf(
-				"%s - an undeclared fixture name was referenced: %s",
-				color.Red("✘ Validation error").String(),
-				ansi.Bold(name),
-			).Error()
-
-			errorStrings = append(errorStrings, referenceError)
-
-			if similar, exists := findSimilarQueryNames(fxt, name); exists {
-				suggestions := fmt.Errorf(
-					"%s: %v",
-					ansi.Italic("Perhaps you meant one of the following"),
-					strings.Join(similar, ", "),
-				).Error()
-				errorStrings = append(errorStrings, suggestions)
-			}
-
-			return "", fmt.Errorf(strings.Join(errorStrings, "\n"))
-		}
-
-		query := query.Query
-		findResult, err := fxt.responses[name].FindR(query)
-		if err != nil {
-			return value, nil
-		}
-		findResultString, _ := findResult.String()
-		return findResultString, nil
-	}
-
-	return value, nil
-}
-
->>>>>>> ede67f98
 func (fxt *Fixture) updateEnv(env map[string]string) error {
 	dir, err := os.Getwd()
 	if err != nil {
